# (C) British Crown Copyright 2010 - 2013, Met Office
#
# This file is part of Iris.
#
# Iris is free software: you can redistribute it and/or modify it under
# the terms of the GNU Lesser General Public License as published by the
# Free Software Foundation, either version 3 of the License, or
# (at your option) any later version.
#
# Iris is distributed in the hope that it will be useful,
# but WITHOUT ANY WARRANTY; without even the implied warranty of
# MERCHANTABILITY or FITNESS FOR A PARTICULAR PURPOSE.  See the
# GNU Lesser General Public License for more details.
#
# You should have received a copy of the GNU Lesser General Public License
# along with Iris.  If not, see <http://www.gnu.org/licenses/>.
"""
Cube functions for coordinate categorisation.

All the functions provided here add a new coordinate to a cube.
<<<<<<< HEAD
    * The function :func:`add_categorised_coord` performs a generic
      coordinate categorisation.
    * The other functions all implement specific common cases
      (e.g. :func:`add_day_of_month`).
      Currently, these are all calendar functions, so they only apply to
      "Time coordinates".
=======
    * The function :func:`add_categorised_coord` performs a generic coordinate categorisation.
    * The other functions all implement specific common cases (e.g. :func:`add_day_of_month`).
      Currently, these are all calendar functions, so they only apply to "Time coordinates".
>>>>>>> 33c2a2cd

"""

import calendar
import collections
import functools   # temporary for deprecations
import warnings   # temporary for deprecations

import iris.coords


def add_categorised_coord(cube, name, from_coord, category_function,
                          units='1'):
    """
    Add a new coordinate to a cube, by categorising an existing one.

<<<<<<< HEAD
    Make a new :class:`iris.coords.AuxCoord` from mapped values, and add
    it to the cube.
=======
    Make a new :class:`iris.coords.AuxCoord` from mapped values, and add it to the cube.
>>>>>>> 33c2a2cd

    Args:

    * cube (:class:`iris.cube.Cube`):
        the cube containing 'from_coord'.  The new coord will be added into it.
    * name (string):
        name of the created coordinate
    * from_coord (:class:`iris.coords.Coord` or string):
        coordinate in 'cube', or the name of one
    * category_function (callable):
<<<<<<< HEAD
        function(coordinate, value), returning a category value for a
        coordinate point-value
=======
        function(coordinate, value), returning a category value for a coordinate point-value
>>>>>>> 33c2a2cd

    Kwargs:

    * units:
        units of the category value, typically 'no_unit' or '1'.
    """
    # Interpret coord, if given as a name
    if isinstance(from_coord, basestring):
        from_coord = cube.coord(from_coord)

    if len(cube.coords(name)) > 0:
<<<<<<< HEAD
        msg = 'A coordinate "%s" already exists in the cube.' % name
        raise ValueError(msg)

    # Construct new coordinate by mapping values
    points = [category_function(from_coord, value)
              for value in from_coord.points]
    new_coord = iris.coords.AuxCoord(points, units=units,
                                     attributes=from_coord.attributes.copy())
=======
        raise ValueError('A coordinate "%s" already exists in the cube.' % name)

    #construct new coordinate by mapping values
    points = [category_function(from_coord, value) for value in from_coord.points]
    new_coord = iris.coords.AuxCoord(points, units=units, attributes=from_coord.attributes.copy())
>>>>>>> 33c2a2cd
    new_coord.rename(name)

    # Add into the cube
    cube.add_aux_coord(new_coord, cube.coord_dims(from_coord))


#======================================
# Specific functions for particular purposes
#
# NOTE: all the existing ones are calendar operations, so are for 'Time'
# coordinates only
#

# Private "helper" function
def _pt_date(coord, time):
    """
    Return the date of a time-coordinate point.

    Args:

    * coord (Coord):
        coordinate (must be Time-type)
    * time (float):
        value of a coordinate point

    Returns:
        datetime.date
    """
<<<<<<< HEAD
    # NOTE: All of the currently defined categorisation functions are
    # calendar operations on Time coordinates.
    #  - All these currently depend on Unit::num2date, which is deprecated (!!)
    #  - We will want to do better, when we sort out our own Calendars.
    #  - For now, just make sure these all call through this one function.
=======
    # NOTE: all of the currently defined categorisation functions are calendar operations on Time coordinates
    #  - all these currently depend on Unit::num2date, which is deprecated (!!)
    #  - we will want to do better, when we sort out our own Calendars
    #  - for now, just make sure these all call through this one function
>>>>>>> 33c2a2cd
    return coord.units.num2date(time)


#--------------------------------------------
# Time categorisations : calendar date components

# This is a temporary helper function to manage the transition away from
# ambiguous default values. It was first released in 1.4.
def _check_default(name, deprecated_default, upcoming_default):
    if name is None:
        msg = 'Default value for `name` will change from {0!r} to {1!r}'
        msg = msg.format(deprecated_default, upcoming_default)
        warnings.warn(msg, stacklevel=3)
        name = deprecated_default
    return name


def add_year(cube, coord, name='year'):
    """Add a categorical calendar-year coordinate."""
    add_categorised_coord(
        cube, name, coord,
        lambda coord, x: _pt_date(coord, x).year)


def add_month_number(cube, coord, name=None):
    """Add a categorical month coordinate, values 1..12."""
    name = _check_default(name, 'month', 'month_number')
    add_categorised_coord(
        cube, name, coord,
        lambda coord, x: _pt_date(coord, x).month)


def add_month_shortname(cube, coord, name='month'):
    """
    Add a categorical month coordinate, values 'Jan'..'Dec'.

        .. deprecated:: 1.4
            Please use :func:`~iris.coord_categorisation.add_month()`.

    """
    msg = "The 'add_month_shortname()' function is deprecated." \
          " Please use 'add_month()' instead."
    warnings.warn(msg, UserWarning, stacklevel=2)
    add_month(cube, coord, name)


def add_month_fullname(cube, coord, name=None):
    """Add a categorical month coordinate, values 'January'..'December'."""
    name = _check_default(name, 'month', 'month_fullname')
    add_categorised_coord(
        cube, name, coord,
        lambda coord, x: calendar.month_name[_pt_date(coord, x).month],
        units='no_unit')


def add_month(cube, coord, name='month'):
    """Add a categorical month coordinate, values 'Jan'..'Dec'."""
    add_categorised_coord(
        cube, name, coord,
        lambda coord, x: calendar.month_abbr[_pt_date(coord, x).month],
        units='no_unit')


def add_day_of_month(cube, coord, name=None):
    """Add a categorical day-of-month coordinate, values 1..31."""
    name = _check_default(name, 'day', 'day_of_month')
    add_categorised_coord(
        cube, name, coord,
        lambda coord, x: _pt_date(coord, x).day)


def add_day_of_year(cube, coord, name=None):
    """
    Add a categorical day-of-year coordinate, values 1..365
    (1..366 in leap years).

    """
    name = _check_default(name, 'day', 'day_of_year')
    add_categorised_coord(
        cube, name, coord,
        lambda coord, x: _pt_date(coord, x).timetuple().tm_yday)


#--------------------------------------------
<<<<<<< HEAD
# Time categorisations : days of the week
=======
# time categorisations : days of the week
>>>>>>> 33c2a2cd

def add_weekday_number(cube, coord, name=None):
    """Add a categorical weekday coordinate, values 0..6  [0=Monday]."""
    name = _check_default(name, 'weekday', 'weekday_number')
    add_categorised_coord(
        cube, name, coord,
        lambda coord, x: _pt_date(coord, x).weekday())


def add_weekday_shortname(cube, coord, name='weekday'):
    """
    Add a categorical weekday coordinate, values 'Mon'..'Sun'.

        .. deprecated:: 1.4
            Please use :func:`~iris.coord_categorisation.add_weekday()`.

    """
    msg = "The 'add_weekday_shortname()' function is deprecated." \
          " Please use 'add_weekday()' instead."
    warnings.warn(msg, UserWarning, stacklevel=2)
    add_weekday(cube, coord, name)


def add_weekday_fullname(cube, coord, name=None):
    """Add a categorical weekday coordinate, values 'Monday'..'Sunday'."""
    name = _check_default(name, 'weekday', 'weekday_fullname')
    add_categorised_coord(
        cube, name, coord,
        lambda coord, x: calendar.day_name[_pt_date(coord, x).weekday()],
        units='no_unit')


def add_weekday(cube, coord, name='weekday'):
    """Add a categorical weekday coordinate, values 'Mon'..'Sun'."""
    add_categorised_coord(
        cube, name, coord,
        lambda coord, x: calendar.day_abbr[_pt_date(coord, x).weekday()],
        units='no_unit')


#----------------------------------------------
# Time categorisations : meteorological seasons

def _months_in_season(season):
    """
    Returns a list of month numbers corresponding to each month in the
    given season.

    """
    cyclic_months = 'jfmamjjasondjfmamjjasond'
    m0 = cyclic_months.find(season.lower())
    if m0 < 0:
        # Can't match the season, raise an error.
        raise ValueError('unrecognised season: {!s}'.format(season))
    m1 = m0 + len(season)
    return map(lambda month: (month % 12) + 1, range(m0, m1))


def _validate_seasons(seasons):
    """Check that a set of seasons is valid.

    Validity means that all months are included in a season, and no
    month is assigned to more than one season.

    Raises ValueError if either of the conditions is not met, returns
    None otherwise.

    """
    c = collections.Counter()
    for season in seasons:
        c.update(_months_in_season(season))
    # Make a list of months that are not present...
    not_present = [calendar.month_abbr[month] for month in xrange(1, 13)
                   if month not in c.keys()]
    if not_present:
        raise ValueError('some months do not appear in any season: '
                         '{!s}'.format(', '.join(not_present)))
    # Make a list of months that appear multiple times...
    multi_present = [calendar.month_abbr[month] for month in xrange(1, 13)
                     if c[month] > 1]
    if multi_present:
        raise ValueError('some months appear in more than one season: '
                         '{!s}'.format(', '.join(multi_present)))
    return


def _month_year_adjusts(seasons):
    """Compute the year adjustments required for each month.

    These determine whether the month belongs to a season in the same
    year or is in the start of a season that counts towards the next
    year.

    """
    month_year_adjusts = [None, 0, 0, 0, 0, 0, 0, 0, 0, 0, 0, 0, 0]
    for season in seasons:
        months = _months_in_season(season)
        for month in filter(lambda m: m > months[-1], months):
            month_year_adjusts[month] = 1
    return month_year_adjusts


def _month_season_numbers(seasons):
    """Compute a mapping between months and season number.

    Returns a list to be indexed by month number, where the value at
    each index is the number of the season that month belongs to.

    """
    month_season_numbers = [None, 0, 0, 0, 0, 0, 0, 0, 0, 0, 0, 0, 0]
    for season_number, season in enumerate(seasons):
        for month in _months_in_season(season):
            month_season_numbers[month] = season_number
    return month_season_numbers


<<<<<<< HEAD
=======

>>>>>>> 33c2a2cd
def add_season_month_initials(cube, coord, name='season'):
    """
    Add a categorical season-of-year coordinate, values 'djf'..'son'.

        .. deprecated:: 1.4
            Please use :func:`~iris.coord_categorisation.add_season()`.

    """
    msg = "The 'add_season_month_initials()' function is deprecated." \
          " Please use 'add_season()' instead."
    warnings.warn(msg, UserWarning, stacklevel=2)
    add_season(cube, coord, name)


def add_season(cube, coord, name='season',
               seasons=('djf', 'mam', 'jja', 'son')):
    """
    Add a categorical season-of-year coordinate, with user specified
    seasons.

    Args:

    * cube (:class:`iris.cube.Cube`):
        The cube containing 'coord'. The new coord will be added into
        it.
    * coord (:class:`iris.coords.Coord` or string):
        Coordinate in 'cube', or its name, representing time.

    Kwargs:

    * name (string):
        Name of the created coordinate. Defaults to "season".
    * seasons (:class:`list` of strings):
        List of seasons defined by month abbreviations. Each month must
        appear once and only once. Defaults to standard meteorological
        seasons ('djf', 'mam', 'jja', 'son').

    """
    # Check that the seasons are valid.
    _validate_seasons(seasons)
    # Get a list of the season number each month is is, using month numbers
    # as the indices.
    month_season_numbers = _month_season_numbers(seasons)

    # Define a categorisation function.
    def _season(coord, value):
        dt = _pt_date(coord, value)
        return seasons[month_season_numbers[dt.month]]

    # Apply the categorisation.
    add_categorised_coord(cube, name, coord, _season, units='no_unit')


def add_season_number(cube, coord, name=None,
                      seasons=('djf', 'mam', 'jja', 'son')):
    """
    Add a categorical season-of-year coordinate, values 0..N-1 where
    N is the number of user specified seasons.

    Args:

    * cube (:class:`iris.cube.Cube`):
        The cube containing 'coord'. The new coord will be added into
        it.
    * coord (:class:`iris.coords.Coord` or string):
        Coordinate in 'cube', or its name, representing time.

    Kwargs:

    * name (string):
        Name of the created coordinate. Currently defaults to "season",
        but this will change in a later version to "season_number".
    * seasons (:class:`list` of strings):
        List of seasons defined by month abbreviations. Each month must
        appear once and only once. Defaults to standard meteorological
        seasons ('djf', 'mam', 'jja', 'son').

    """
    name = _check_default(name, 'season', 'season_number')
    # Check that the seasons are valid.
    _validate_seasons(seasons)
    # Get a list of the season number each month is is, using month numbers
    # as the indices.
    month_season_numbers = _month_season_numbers(seasons)

    # Define a categorisation function.
    def _season_number(coord, value):
        dt = _pt_date(coord, value)
        return month_season_numbers[dt.month]

    # Apply the categorisation.
    add_categorised_coord(cube, name, coord, _season_number)


def add_season_year(cube, coord, name=None,
                    seasons=('djf', 'mam', 'jja', 'son')):
    """
    Add a categorical year-of-season coordinate, with user specified
    seasons.

    Args:

    * cube (:class:`iris.cube.Cube`):
        The cube containing 'coord'. The new coord will be added into
        it.
    * coord (:class:`iris.coords.Coord` or string):
        Coordinate in 'cube', or its name, representing time.

    Kwargs:

    * name (string):
        Name of the created coordinate. Currently defaults to "year",
        but this will change in a later version to "season_year".
    * seasons (:class:`list` of strings):
        List of seasons defined by month abbreviations. Each month must
        appear once and only once. Defaults to standard meteorological
        seasons ('djf', 'mam', 'jja', 'son').

    """
    name = _check_default(name, 'year', 'season_year')
    # Check that the seasons are valid.
    _validate_seasons(seasons)
    # Define the adjustments to be made to the year.
    month_year_adjusts = _month_year_adjusts(seasons)

    # Define a categorisation function.
    def _season_year(coord, value):
        dt = _pt_date(coord, value)
        year = dt.year
        year += month_year_adjusts[dt.month]
        return year

    # Apply the categorisation.
    add_categorised_coord(cube, name, coord, _season_year)


def add_season_membership(cube, coord, season, name=None):
    """
    Add a categorical season membership coordinate for a user specified
    season.

    The coordinate has the value True for every time that is within the
    given season, and the value False otherwise.

    Args:

    * cube (:class:`iris.cube.Cube`):
        The cube containing 'coord'. The new coord will be added into
        it.
    * coord (:class:`iris.coords.Coord` or string):
        Coordinate in 'cube', or its name, representing time.
    * season (string):
        Season defined by month abbreviations.

    Kwargs:

    * name (string):
        Name of the created coordinate. Currently defaults to "season",
        but this will change in a later version to "season_membership".

    """
    name = _check_default(name, 'season', 'season_membership')

    months = _months_in_season(season)

    def _season_membership(coord, value):
        dt = _pt_date(coord, value)
        if dt.month in months:
            return True
        return False

    add_categorised_coord(cube, name, coord, _season_membership)


#-----------------------------------
# Deprecated custom season functions
#

# A temporary decorator to manage the deprecation of the add_custom_season*
# functions. Issues a warning prior to calling the function.
def _custom_season_deprecation(func):
    @functools.wraps(func)
    def _wrapper(*args, **kwargs):
        msg = "The '{0!s}()' function is deprecated." \
              " Please use '{1!s}()' instead."
        msg = msg.format(func.func_name, func.func_name.replace('_custom', ''))
        warnings.warn(msg, stacklevel=2)
        return func(*args, **kwargs)
    return _wrapper


@_custom_season_deprecation
def add_custom_season(cube, coord, seasons, name='season'):
    """
        .. deprecated:: 1.4
            Please use :func:`~iris.coord_categorisation.add_season()`.

    """
    return add_season(cube, coord, name=name, seasons=seasons)


@_custom_season_deprecation
def add_custom_season_number(cube, coord, seasons, name='season'):
    """
        .. deprecated:: 1.4
            Please use
            :func:`~iris.coord_categorisation.add_season_number()`.

    """
    return add_season_number(cube, coord, name=name, seasons=seasons)


@_custom_season_deprecation
def add_custom_season_year(cube, coord, seasons, name='year'):
    """
        .. deprecated:: 1.4
            Please use
            :func:`~iris.coord_categorisation.add_season_year()`.

    """
    return add_season_year(cube, coord, name=name, seasons=seasons)


@_custom_season_deprecation
def add_custom_season_membership(cube, coord, season, name='season'):
    """
        .. deprecated:: 1.4
            Please use
            :func:`~iris.coord_categorisation.add_season_membership()`.

    """
    return add_season_membership(cube, coord, season, name=name)<|MERGE_RESOLUTION|>--- conflicted
+++ resolved
@@ -18,18 +18,12 @@
 Cube functions for coordinate categorisation.
 
 All the functions provided here add a new coordinate to a cube.
-<<<<<<< HEAD
     * The function :func:`add_categorised_coord` performs a generic
       coordinate categorisation.
     * The other functions all implement specific common cases
       (e.g. :func:`add_day_of_month`).
       Currently, these are all calendar functions, so they only apply to
       "Time coordinates".
-=======
-    * The function :func:`add_categorised_coord` performs a generic coordinate categorisation.
-    * The other functions all implement specific common cases (e.g. :func:`add_day_of_month`).
-      Currently, these are all calendar functions, so they only apply to "Time coordinates".
->>>>>>> 33c2a2cd
 
 """
 
@@ -46,12 +40,8 @@
     """
     Add a new coordinate to a cube, by categorising an existing one.
 
-<<<<<<< HEAD
     Make a new :class:`iris.coords.AuxCoord` from mapped values, and add
     it to the cube.
-=======
-    Make a new :class:`iris.coords.AuxCoord` from mapped values, and add it to the cube.
->>>>>>> 33c2a2cd
 
     Args:
 
@@ -62,12 +52,8 @@
     * from_coord (:class:`iris.coords.Coord` or string):
         coordinate in 'cube', or the name of one
     * category_function (callable):
-<<<<<<< HEAD
         function(coordinate, value), returning a category value for a
         coordinate point-value
-=======
-        function(coordinate, value), returning a category value for a coordinate point-value
->>>>>>> 33c2a2cd
 
     Kwargs:
 
@@ -79,7 +65,6 @@
         from_coord = cube.coord(from_coord)
 
     if len(cube.coords(name)) > 0:
-<<<<<<< HEAD
         msg = 'A coordinate "%s" already exists in the cube.' % name
         raise ValueError(msg)
 
@@ -88,13 +73,6 @@
               for value in from_coord.points]
     new_coord = iris.coords.AuxCoord(points, units=units,
                                      attributes=from_coord.attributes.copy())
-=======
-        raise ValueError('A coordinate "%s" already exists in the cube.' % name)
-
-    #construct new coordinate by mapping values
-    points = [category_function(from_coord, value) for value in from_coord.points]
-    new_coord = iris.coords.AuxCoord(points, units=units, attributes=from_coord.attributes.copy())
->>>>>>> 33c2a2cd
     new_coord.rename(name)
 
     # Add into the cube
@@ -123,18 +101,11 @@
     Returns:
         datetime.date
     """
-<<<<<<< HEAD
     # NOTE: All of the currently defined categorisation functions are
     # calendar operations on Time coordinates.
     #  - All these currently depend on Unit::num2date, which is deprecated (!!)
     #  - We will want to do better, when we sort out our own Calendars.
     #  - For now, just make sure these all call through this one function.
-=======
-    # NOTE: all of the currently defined categorisation functions are calendar operations on Time coordinates
-    #  - all these currently depend on Unit::num2date, which is deprecated (!!)
-    #  - we will want to do better, when we sort out our own Calendars
-    #  - for now, just make sure these all call through this one function
->>>>>>> 33c2a2cd
     return coord.units.num2date(time)
 
 
@@ -219,11 +190,7 @@
 
 
 #--------------------------------------------
-<<<<<<< HEAD
 # Time categorisations : days of the week
-=======
-# time categorisations : days of the week
->>>>>>> 33c2a2cd
 
 def add_weekday_number(cube, coord, name=None):
     """Add a categorical weekday coordinate, values 0..6  [0=Monday]."""
@@ -340,10 +307,6 @@
     return month_season_numbers
 
 
-<<<<<<< HEAD
-=======
-
->>>>>>> 33c2a2cd
 def add_season_month_initials(cube, coord, name='season'):
     """
     Add a categorical season-of-year coordinate, values 'djf'..'son'.
