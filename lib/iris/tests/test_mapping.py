--- conflicted
+++ resolved
@@ -167,11 +167,8 @@
         self.cube.coord('longitude').guess_bounds()
 
     def test_pcolormesh(self):
-<<<<<<< HEAD
-=======
         # pcolormesh can only be drawn in native coordinates (or more specifically, in coordinates that don't wrap).
         plt.axes(projection=ccrs.PlateCarree(central_longitude=180))
->>>>>>> 2789ca09
         iplt.pcolormesh(self.cube)
         self.check_graphic()
         
